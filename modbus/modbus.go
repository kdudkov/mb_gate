--- conflicted
+++ resolved
@@ -59,26 +59,17 @@
 }
 
 func (pdu *ProtocolDataUnit) String() string {
-<<<<<<< HEAD
 	if pdu.FunctionCode&0x80 == 0 {
 		s := ""
 		for _, d := range pdu.Data {
 			if s != "" {
-				s = s + " "
+				s += " "
 			}
-			s = s + fmt.Sprintf("%#.2x", d)
+			s += fmt.Sprintf("%#.2x", d)
 		}
 		return fmt.Sprintf("slaveId: %d, fn: %#.2x, data: %s", pdu.SlaveId, pdu.FunctionCode, s)
 	} else {
 		return fmt.Sprintf("error: slave_id: %d, fn: %#.2x, code: %#.2x", pdu.SlaveId, pdu.FunctionCode&0x7f, pdu.Data[0])
-=======
-	s := ""
-	for _, d := range pdu.Data {
-		if s != "" {
-			s += " "
-		}
-		s += fmt.Sprintf("%#.2x", d)
->>>>>>> 53cfd489
 	}
 }
 
